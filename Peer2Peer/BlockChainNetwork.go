--- conflicted
+++ resolved
@@ -64,29 +64,6 @@
     return http.ListenAndServe(listenAddress, nil)
 }
 
-<<<<<<< HEAD
-func (bn *BlockchainNetwork) sendBlockchainToPeer(peerAddress string) {
-	url := fmt.Sprintf("http://%s/receive-blockchain", peerAddress)
-	req, err := http.NewRequest("POST", url, bytes.NewBuffer(bn.blockchain))
-	if err != nil {
-		log.Printf("Error creating request to %s: %v", peerAddress, err)
-		return
-	}
-	req.Header.Set("Content-Type", "application/json")
-
-	client := &http.Client{Timeout: 10 * time.Second}
-	resp, err := client.Do(req)
-	if err != nil {
-		log.Printf("Error sending chain to %s: %v", peerAddress, err)
-		bn.peerManager.RemovePeer(peerAddress)
-		return
-	}
-	defer resp.Body.Close()
-
-	if resp.StatusCode != http.StatusOK {
-		log.Printf("Failed to send chain to %s: Status %d", peerAddress, resp.StatusCode)
-	}
-=======
 func (bn *BlockchainNetwork) registerPeerHandler(w http.ResponseWriter, r *http.Request) {
     if r.Method != http.MethodPost {
         http.Error(w, "Method not allowed", http.StatusMethodNotAllowed)
@@ -157,7 +134,6 @@
     }
     
     return nil
->>>>>>> 04950568
 }
 
 func (bn *BlockchainNetwork) handleReceiveBlock(w http.ResponseWriter, r *http.Request) {
@@ -190,13 +166,8 @@
         return
     }
 
-<<<<<<< HEAD
-	log.Printf("Starting chain network server on %s", listenAddress)
-	return http.ListenAndServe(listenAddress, nil)
-=======
     log.Printf("[NETWORK] Successfully processed new block")
     w.WriteHeader(http.StatusOK)
->>>>>>> 04950568
 }
 
 func (bn *BlockchainNetwork) getBlockchainHandler(w http.ResponseWriter, r *http.Request) {
@@ -209,17 +180,10 @@
     blockchainJSON, err := bn.blockchain.ToJSON()
     bn.mu.Unlock()
 
-<<<<<<< HEAD
-	if !bn.validateBlockchain(body) {
-		http.Error(w, "Invalid chain", http.StatusBadRequest)
-		return
-	}
-=======
     if err != nil {
         http.Error(w, "Error serializing blockchain", http.StatusInternalServerError)
         return
     }
->>>>>>> 04950568
 
     w.Header().Set("Content-Type", "application/json")
     w.Write(blockchainJSON)
